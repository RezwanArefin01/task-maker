#include "core/execution.hpp"
#include "executor/local_executor.hpp"

namespace core {

std::atomic<int32_t> Execution::next_id_{1};

FileID* Execution::Output(const std::string& name,
                          const std::string& description) {
  if (!outputs_.count(name)) {
    outputs_.emplace(name, std::unique_ptr<FileID>(new FileID(description)));
  }
  return outputs_.at(name).get();
}

std::vector<int64_t> Execution::Deps() const {
  std::vector<int64_t> result;
  if (stdin_) result.push_back(stdin_);
  for (const auto& in : inputs_) result.push_back(in.second);
  return result;
}

proto::Response Execution::RunWithCache(executor::Executor* executor,
                                        const proto::Request& request) {
  proto::Response response;
  cached_ = true;
  if (caching_mode_ == CachingMode::ALWAYS) {
    if (cacher_->Get(request, &response)) return response;
  } else if (caching_mode_ == CachingMode::SAME_EXECUTOR) {
    if (cacher_->Get(request, executor->Id(), &response)) return response;
  }
  cached_ = false;
  response = executor->Execute(
      request, [](const proto::SHA256& hash,
                  const util::File::ChunkReceiver& chunk_receiver) {
        util::File::Read(util::File::ProtoSHAToPath(hash), chunk_receiver);
      });
  if (response.status() != proto::Status::INTERNAL_ERROR)
    cacher_->Put(request, executor->Id(), response);
  return response;
}

void Execution::Run(
    const std::function<util::SHA256_t(int64_t)>& get_hash,
    const std::function<void(int64_t, const util::SHA256_t&)>& set_hash) {
  // TODO(veluca): change this when we implement remote executors.
  std::unique_ptr<executor::Executor> executor{new executor::LocalExecutor()};

  // Command and args.
  proto::Request request;
  request.set_executable(executable_);
  for (const std::string& arg : args_) *request.add_arg() = arg;
  for (const auto& out : outputs_) request.add_output()->set_name(out.first);

  // Inputs.
  auto prepare_input = [&request, &get_hash](int64_t id, const char* name) {
    proto::FileInfo* in = request.add_input();
    if (!*name) in->set_type(proto::FileType::STDIN);
    in->set_name(name);
    util::File::SetSHA(get_hash(id), in);
  };
  if (stdin_) prepare_input(stdin_, "");
  for (const auto& input : inputs_)
    prepare_input(input.second, input.first.c_str());

  // Output names.
  for (const auto& output : outputs_)
    request.add_output()->set_name(output.first);

  // Resource limits and exclusivity.
  *request.mutable_resource_limit() = resource_limits_;
  request.set_exclusive(exclusive_);

  // TODO(veluca): FIFO, as soon as we support them anywhere.

  // Run the request.
  response_ = RunWithCache(executor.get(), request);

  if (response_.status() == proto::Status::INTERNAL_ERROR) {
    throw std::runtime_error(response_.error_message());
  }

  if (response_.status_code() != 0 || response_.signal() != 0 ||
      response_.status() == proto::Status::MISSING_FILES) {
    successful_ = false;
  } else {
    successful_ = true;
  }

  // Read output files.
  for (const proto::FileInfo& out : response_.output()) {
    std::string path = util::File::ProtoSHAToPath(out.hash());
    // skip the file if it already exists
    if (util::File::Size(path) < 0) {
      if (out.has_contents()) {
        util::File::Write(path, out.contents());
      } else {
<<<<<<< HEAD
        if (cached_)
          throw std::runtime_error("Cached request with missing output");
        executor->GetFile(out.hash(), util::File::Write(path));
=======
        using namespace std::placeholders;
        util::File::Write(path, std::bind(&executor::Executor::GetFile,
                                          executor.get(), out.hash(), _1));
>>>>>>> f97fcc82
      }
    }
    util::SHA256_t extracted_hash;
    util::ProtoToSHA256(out.hash(), &extracted_hash);
    int64_t id = 0;
    if (out.type() == proto::FileType::STDOUT) {
      util::ProtoToSHA256(out.hash(), &stdout_->hash_);
      id = stdout_->ID();
    } else if (out.type() == proto::FileType::STDERR) {
      util::ProtoToSHA256(out.hash(), &stderr_->hash_);
      id = stderr_->ID();
    } else {
      if (outputs_.count(out.name()) == 0)
        throw std::logic_error("Unrequested output");
      util::ProtoToSHA256(out.hash(), &outputs_.at(out.name())->hash_);
      id = outputs_.at(out.name())->ID();
    }
    if (successful_) set_hash(id, extracted_hash);
  }
}

}  // namespace core<|MERGE_RESOLUTION|>--- conflicted
+++ resolved
@@ -95,15 +95,11 @@
       if (out.has_contents()) {
         util::File::Write(path, out.contents());
       } else {
-<<<<<<< HEAD
         if (cached_)
           throw std::runtime_error("Cached request with missing output");
-        executor->GetFile(out.hash(), util::File::Write(path));
-=======
         using namespace std::placeholders;
         util::File::Write(path, std::bind(&executor::Executor::GetFile,
                                           executor.get(), out.hash(), _1));
->>>>>>> f97fcc82
       }
     }
     util::SHA256_t extracted_hash;
