--- conflicted
+++ resolved
@@ -94,13 +94,8 @@
   EXPECT_GE(info.cpu_time_millis + info.sys_time_millis, 70);
   EXPECT_LE(info.cpu_time_millis + info.sys_time_millis, 200);
   EXPECT_GE(info.wall_time_millis, 70);
-<<<<<<< HEAD
-  EXPECT_LE(info.wall_time_millis, 150);
+  EXPECT_LE(info.wall_time_millis, 250);
   EXPECT_LE(info.sys_time_millis, 45);
-=======
-  EXPECT_LE(info.wall_time_millis, 250);
-  EXPECT_LE(info.sys_time_millis, 30);
->>>>>>> 360de114
 }
 
 TEST(UnixTest, TestMallocArg1) {
@@ -216,16 +211,10 @@
   std::unique_ptr<Sandbox> sandbox = Sandbox::Create();
   ASSERT_TRUE(sandbox);
   ExecutionOptions options("sandbox/test", "copy_int");
-<<<<<<< HEAD
-  const char* test_tmpdir = getenv("TEST_TMPDIR");
+  const char* test_tmpdir = TEST_TMPDIR.c_str();
+  mkdir(test_tmpdir, S_IRWXU | S_IRWXG | S_IROTH | S_IXOTH);
   strcpy(options.stdin_file, test_tmpdir);
   strcat(options.stdin_file, "/in");
-=======
-  const char* test_tmpdir = TEST_TMPDIR.c_str();
-  mkdir(test_tmpdir, S_IRWXU | S_IRWXG | S_IROTH | S_IXOTH);
-  std::string input_file = test_tmpdir;
-  input_file += "/in";
->>>>>>> 360de114
 
   strcpy(options.stdout_file, test_tmpdir);
   strcat(options.stdout_file, "/out");
