#!/usr/bin/env python3

import argparse
import glob
import os
from typing import Dict, List, Any
from typing import Optional

from external.pyyaml.lib3 import yaml

from bindings import Execution
from python.curses_ui import CursesUI
from python.dispatcher import Dispatcher
from python.evaluation import Evaluation
from python.generation import Generation
from python.print_ui import PrintUI
from python.task import Input
from python.task import ScoreMode
from python.task import Subtask
from python.task import Task
from python.task import Testcase
from python.ui import UI

EXTENSIONS = [".cpp", ".c", ".C", ".cc", ".py", ".sh"]
UIS = {"print": PrintUI, "curses": CursesUI}
CACHES = {
    "all": (Execution.CachingMode.ALWAYS, Execution.CachingMode.SAME_EXECUTOR),
    "generation": (Execution.CachingMode.ALWAYS, Execution.CachingMode.NEVER),
    "nothing": (Execution.CachingMode.NEVER, Execution.CachingMode.NEVER)
}


def list_files(patterns: List[str],
               exclude: Optional[List[str]] = None) -> List[str]:
    if exclude is None:
        exclude = []
    files = [_file for pattern in patterns
             for _file in glob.glob(pattern)]  # type: List[str]
    return [
        res for res in files
        if res not in exclude and os.path.splitext(res)[1] in EXTENSIONS
    ]


def gen_testcases() -> List[Subtask]:
    generator = None  # type: Optional[str]
    validator = None  # type: Optional[str]
    subtasks = []  # type: List[Subtask]

    def create_subtask(testcases: List[Testcase], score: float) -> None:
        if testcases:
            subtasks.append(Subtask(score, ScoreMode.MIN, testcases))

    for _generator in list_files(["gen/generator.*", "gen/generatore.*"]):
        generator = _generator
    if not generator:
        raise RuntimeError("No generator found")
    for _validator in list_files(["gen/validator.*", "gen/valida.*"]):
        validator = _validator
    if not validator:
        raise RuntimeError("No validator found")

    current_testcases = []  # type: List[Testcase]
    current_score = 0.0
    for line in open("gen/GEN"):
        if line.startswith("#ST: "):
            create_subtask(current_testcases, current_score)
            current_testcases = []
            current_score = float(line.strip()[5:])
            continue
        elif line.startswith("#COPY: "):
            input_file = line[7:].strip()
            testcase_input = Input(path=input_file)
        else:
            line = line.split("#")[0].strip()
            if not line:
                continue
            testcase_input = Input(
                generator=generator,
                validator=validator,
                args=line.split())
        current_testcases.append(Testcase(testcase_input))

    create_subtask(current_testcases, current_score)
    # Hack for when subtasks are not specified.
    if len(subtasks) == 1 and subtasks[0].max_score == 0:
        subtasks[0].score_mode = ScoreMode.SUM
        subtasks[0].max_score = 100
    return subtasks


def detect_yaml() -> str:
    cwd = os.getcwd()
    task_name = os.path.basename(cwd)
    yaml_names = ["task", os.path.join("..", task_name)]
    yaml_ext = ["yaml", "yml"]
    for name in yaml_names:
        for ext in yaml_ext:
            path = os.path.join(cwd, name + "." + ext)
            if os.path.exists(path):
                return path
    raise FileNotFoundError("Cannot find the task yaml of %s" % cwd)


def parse_task_yaml() -> Dict[str, Any]:
    path = detect_yaml()
    with open(path) as yaml_file:
        return yaml.load(yaml_file)


def get_options(data: Dict[str, Any],
                names: List[str],
                default: Optional[Any] = None) -> Any:
    for name in names:
        if name in data:
            return data[name]
    return default


def create_task(ui: UI, data: Dict[str, Any]) -> Task:
    name = get_options(data, ["name", "nome_breve"])
    title = get_options(data, ["title", "nome"])
    if name is None:
        ui.fatal_error("The name is not set in the yaml")
    if title is None:
        ui.fatal_error("The title is not set in the yaml")
    ui.set_task_name("%s (%s)" % (title, name))

    time_limit = get_options(data, ["time_limit", "timeout"])
    memory_limit = get_options(data, ["memory_limit", "memlimit"]) * 1024
    input_file = get_options(data, ["infile"], "input.txt")
    output_file = get_options(data, ["outfile"], "output.txt")

    task = Task(ui, time_limit, memory_limit)
    if input_file:
        task.set_input_file(input_file)
    if output_file:
        task.set_output_file(output_file)
    return task


def run_for_cwd(args: argparse.Namespace) -> None:
    official_solution = None  # type: Optional[str]
    solutions = []  # type: List[str]
    graders = []  # type: List[str]
    checker = None  # type: Optional[str]
    subtasks = []  # type: List[Subtask]
    ui = UI()
    data = parse_task_yaml()

    if args.ui in UIS:
        ui = UIS[args.ui]()
    else:
        raise RuntimeError("Invalid UI %s" % args.ui)

    try:
        task = create_task(ui, data)

        for solution in list_files(["sol/solution.*", "sol/soluzione.*"]):
            official_solution = solution
        if official_solution is None:
            raise RuntimeError("No official solution found")
        graders = list_files(["sol/grader.*"])
        if args.solutions:
<<<<<<< HEAD
            solutions = [
                sol if sol.startswith("sol/") else "sol/" + sol
                for sol in args.solutions
            ]
=======
            solutions = [sol if sol.startswith("sol/") else "sol/"+sol
                         for sol in args.solutions]
>>>>>>> 5030e51a
        else:
            solutions = list_files(["sol/*"], exclude=graders)
        checkers = list_files(["cor/checker.*", "cor/correttore.cpp"])
        if checkers:
            checker = checkers[0]

        subtasks = gen_testcases()
        task.add_solution(official_solution)

        if checker is not None:
            task.add_checker(checker)
        for grader in graders:
            task.add_grader(grader)
        for subtask in subtasks:
            task.add_subtask(subtask)

        cache_mode, eval_cache_mode = CACHES[args.cache]
        extra_eval_time = args.extra_eval_time
        eval_executor = args.evaluate_on

        dispatcher = Dispatcher(ui)
        if args.num_cores:
            dispatcher.core.set_num_cores(args.num_cores)
        if args.temp_dir:
            dispatcher.core.set_temp_directory(args.temp_dir)
        if args.store_dir:
            dispatcher.core.set_store_directory(args.store_dir)

        Generation(dispatcher, ui, task, cache_mode)
        for solution in solutions:
            Evaluation(dispatcher, ui, task, solution, args.exclusive,
<<<<<<< HEAD
                       eval_cache_mode, eval_executor, extra_eval_time)
=======
                       eval_cache_mode, extra_eval_time)
>>>>>>> 5030e51a
        if not dispatcher.run():
            raise RuntimeError("Error running task")
        else:
            ui.print_final_status()
    except RuntimeError as exc:
        msg = str(exc)
        if msg.startswith("KeyboardInterrupt"):
            ui.fatal_error("Ctrl-C pressed")
        else:
            ui.fatal_error(str(exc))
            raise
    except Exception as exc:
        ui.fatal_error(str(exc))
        raise

    if args.dry_run:
        print("Dry run mode, the task directory has not been touched")
    else:
        task.store_results(os.getcwd())


def _validate_extra_eval_time(num: str) -> float:
    error_message = "%s is not a non-negative number" % num
    try:
        if float(num) < 0:
            raise argparse.ArgumentTypeError(error_message)
        return float(num)
    except ValueError:
        raise argparse.ArgumentTypeError(error_message)


def _validate_num_cores(num: str) -> int:
    error_message = "%s is not a positive number" % num
    try:
        if int(num) <= 0:
            raise argparse.ArgumentTypeError(error_message)
        return int(num)
    except ValueError:
        raise argparse.ArgumentTypeError(error_message)


def main() -> None:
    parser = argparse.ArgumentParser(description="The new cmsMake!")
    parser.add_argument(
        "solutions",
        help="Test only these solutions",
        nargs="*",
        default=[],
        metavar="solution")
    parser.add_argument(
        "--task-dir",
        help="Directory of the task to build",
        default=os.getcwd())
    parser.add_argument(
        "--ui",
        help="UI to use",
        action="store",
        choices=UIS.keys(),
        default="curses")
    parser.add_argument(
        "--exclusive",
        help="Evaluate the solutions using only one core at time",
        action="store_true",
        default=False)
    parser.add_argument(
        "--cache",
        help="Cache policy to use",
        action="store",
        choices=CACHES.keys(),
        default="all")
    parser.add_argument(
        "--evaluate-on",
        action="store",
        help="Where evaluations should be run",
        default=None)
    parser.add_argument(
        "--extra-eval-time",
        help="Raise the timeout of the solution before killing",
        action="store",
        type=_validate_extra_eval_time,
        default=0.5)
    parser.add_argument(
        "--dry-run",
        help="Execute everything but do not touch the task directory",
        action="store_true",
        default=False)
    parser.add_argument(
        "--num-cores",
        help="Number of cores to use",
        action="store",
        type=_validate_num_cores,
        default=None)
    parser.add_argument(
        "--temp-dir",
        help="Temporary directory to use",
        action="store",
        default=None)
    parser.add_argument(
        "--store-dir",
        help="Directory to use to store persistent internal data",
        action="store",
        default=None)

    args = parser.parse_args()

    os.chdir(args.task_dir)
    run_for_cwd(args)


if __name__ == '__main__':
    main()<|MERGE_RESOLUTION|>--- conflicted
+++ resolved
@@ -162,15 +162,8 @@
             raise RuntimeError("No official solution found")
         graders = list_files(["sol/grader.*"])
         if args.solutions:
-<<<<<<< HEAD
-            solutions = [
-                sol if sol.startswith("sol/") else "sol/" + sol
-                for sol in args.solutions
-            ]
-=======
             solutions = [sol if sol.startswith("sol/") else "sol/"+sol
                          for sol in args.solutions]
->>>>>>> 5030e51a
         else:
             solutions = list_files(["sol/*"], exclude=graders)
         checkers = list_files(["cor/checker.*", "cor/correttore.cpp"])
@@ -202,11 +195,7 @@
         Generation(dispatcher, ui, task, cache_mode)
         for solution in solutions:
             Evaluation(dispatcher, ui, task, solution, args.exclusive,
-<<<<<<< HEAD
                        eval_cache_mode, eval_executor, extra_eval_time)
-=======
-                       eval_cache_mode, extra_eval_time)
->>>>>>> 5030e51a
         if not dispatcher.run():
             raise RuntimeError("Error running task")
         else:
