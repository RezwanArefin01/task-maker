--- conflicted
+++ resolved
@@ -116,15 +116,8 @@
             evaluation_state.testcase_offset, score)
         return True
 
-<<<<<<< HEAD
     def _evaluate_testcase(self, num: int, testcase: Testcase,
                            exclusive: bool, cache_mode: Execution.CachingMode) -> None:
-=======
-    def _evaluate_testcase(self,
-                           num: int,
-                           testcase: Testcase,
-                           exclusive: bool = False) -> None:
->>>>>>> e2f765f1
         def callback(event: Event, status: EventStatus) -> bool:
             return self._callback(num, event, status)
 
@@ -133,18 +126,11 @@
             raise ValueError("Invalid testcase state")
 
         execution = self._solution.execute(
-<<<<<<< HEAD
             "Evaluation of solution %s on testcase %d" % (self.solution_src, num),
             [], callback, exclusive, cache_mode)
-        execution.cpu_limit(self._task.time_limit)
-        execution.wall_limit(self._task.time_limit + 0.2)
-=======
-            "Evaluation of solution %s on testcase %d" %
-            (self.solution_src, num), [], callback, exclusive)
         # CPU time can only be set to an integer
         execution.cpu_limit(self._task.time_limit + 1)
         execution.wall_limit(self._task.time_limit + 0.4)
->>>>>>> e2f765f1
         execution.memory_limit(self._task.memory_limit)
         contestant_output = self._task.setup_io(execution, testcase.input_id)
         check_description = "Checking result of solution %s on testcase %d" % (
@@ -175,18 +161,9 @@
         self._ui.set_evaluation_status(num, self.solution_src,
                                        EvaluationStatus.WAITING)
 
-<<<<<<< HEAD
     def __init__(self, dispatcher: Dispatcher, ui: UI, task: Task,
                  solution: str, exclusive: bool, cache_mode: Execution.CachingMode,
                  eval_cache_mode: Execution.CachingMode) -> None:
-=======
-    def __init__(self,
-                 dispatcher: Dispatcher,
-                 ui: UI,
-                 task: Task,
-                 solution: str,
-                 exclusive: bool = False) -> None:
->>>>>>> e2f765f1
         if not task.generated:
             raise ValueError("You must first generate the task")
         self._diff_path = shutil.which("diff")
