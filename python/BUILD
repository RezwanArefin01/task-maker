package(default_visibility = ["//visibility:public"])

<<<<<<< HEAD
load("//tools:smart_py_binary.bzl", "smart_py_binary")

py_test(
    name = "test",
    size = "small",
    srcs = ["test.py"],
    deps = [
        "//bindings:task_maker",
    ],
)

=======
>>>>>>> bb28f5c0
py_library(
    name = "language",
    srcs = ["language.py"],
)

py_library(
    name = "source_file",
    srcs = ["source_file.py"],
    deps = [
        ":dependency_finder",
        ":language",
        ":ui",
        "//bindings:task_maker",
    ],
)

py_library(
    name = "task",
    srcs = ["task.py"],
    deps = [
        ":language",
        ":source_file",
        ":ui",
        "//bindings:task_maker",
    ],
)

py_library(
    name = "dispatcher",
    srcs = ["dispatcher.py"],
    deps = [
        ":ui",
        "//bindings:task_maker",
    ],
)

py_library(
    name = "ui",
    srcs = ["ui.py"],
)

py_library(
    name = "silent_ui",
    srcs = ["silent_ui.py"],
    deps = [":ui"],
)

py_library(
    name = "curses_ui",
    srcs = ["curses_ui.py"],
    deps = [":ui", ":silent_ui"],
)

py_library(
    name = "print_ui",
    srcs = ["print_ui.py"],
    deps = [":ui"],
)

py_library(
    name = "generation",
    srcs = ["generation.py"],
    deps = [
        ":dependency_finder",
        ":dispatcher",
        ":language",
        ":sanitize",
        ":source_file",
        ":task",
        ":ui",
        "//bindings:task_maker",
    ],
)

py_library(
    name = "evaluation",
    srcs = ["evaluation.py"],
    deps = [
        ":dispatcher",
        ":language",
        ":source_file",
        ":task",
        ":ui",
        "//bindings:task_maker",
    ],
)

py_library(
    name = "dependency_finder",
    srcs = ["dependency_finder.py"],
    deps = [
        ":language",
    ],
)

py_library(
    name = "sanitize",
    srcs = ["sanitize.py"],
    deps = [
        ":dependency_finder",
    ],
)

smart_py_binary(
    name = "task_maker",
    srcs = ["task_maker.py"],
    deps = [
        ":curses_ui",
        ":dispatcher",
        ":evaluation",
        ":generation",
        ":print_ui",
        ":silent_ui",
        ":task",
        "@pyyaml//:pyyaml",
    ],
)<|MERGE_RESOLUTION|>--- conflicted
+++ resolved
@@ -1,6 +1,5 @@
 package(default_visibility = ["//visibility:public"])
 
-<<<<<<< HEAD
 load("//tools:smart_py_binary.bzl", "smart_py_binary")
 
 py_test(
@@ -12,8 +11,6 @@
     ],
 )
 
-=======
->>>>>>> bb28f5c0
 py_library(
     name = "language",
     srcs = ["language.py"],
